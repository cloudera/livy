--- conflicted
+++ resolved
@@ -428,12 +428,8 @@
     try:
         if os.environ.get("LIVY_TEST") != "true":
             # Load spark into the context
-<<<<<<< HEAD
-            exec('from pyspark.shell import sc', global_dict)
-=======
             exec 'from pyspark.shell import sc' in global_dict
             exec 'from pyspark.shell import sqlContext' in global_dict
->>>>>>> 14aedd94
 
         print(sys.stdout.getvalue(), file=sys_stderr)
         print(sys.stderr.getvalue(), file=sys_stderr)
