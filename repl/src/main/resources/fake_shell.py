--- conflicted
+++ resolved
@@ -22,7 +22,6 @@
 import logging
 import sys
 import traceback
-<<<<<<< HEAD
 import base64  
 import io
 
@@ -30,11 +29,6 @@
     unicode = str
 else :
     import StringIO
-=======
-import StringIO
-import base64
-import os
->>>>>>> 011cc985
 
 logging.basicConfig()
 LOG = logging.getLogger('fake_shell')
@@ -413,21 +407,13 @@
     sys.stdout = fake_stdout
     sys.stderr = fake_stderr
 
-<<<<<<< HEAD
     try:        
-        exec('from pyspark.shell import sc', global_dict)
-        print(fake_stderr.getvalue(), file=sys_stdout)
-        print(fake_stderr.getvalue(), file=sys_stderr)
-=======
-    try:
         if os.environ.get("livy.test") != "true":
             # Load spark into the context
             exec 'from pyspark.shell import sc' in global_dict
-
-        print >> sys_stderr, fake_stdout.getvalue()
-        print >> sys_stderr, fake_stderr.getvalue()
->>>>>>> 011cc985
-
+        print(fake_stderr.getvalue(), file=sys_stdout)
+        print(fake_stderr.getvalue(), file=sys_stderr)
+    try:
         fake_stdout.truncate(0)
         fake_stdout.seek(0)
         fake_stderr.truncate(0)
