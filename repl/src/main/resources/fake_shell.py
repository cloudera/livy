--- conflicted
+++ resolved
@@ -23,11 +23,7 @@
 import logging
 import sys
 import traceback
-<<<<<<< HEAD
 import base64
-import io
-=======
->>>>>>> 9071339f
 import os
 import re
 import StringIO
@@ -62,14 +58,11 @@
 
 def execute_reply_error(exc_type, exc_value, tb):
     LOG.error('execute_reply', exc_info=True)
-<<<<<<< HEAD
-=======
     formatted_tb = traceback.format_exception(exc_type, exc_value, tb)
     for i in range(len(formatted_tb)):
         if TOP_FRAME_REGEX.match(formatted_tb[i]):
             formatted_tb = formatted_tb[:1] + formatted_tb[i + 1:]
             break
->>>>>>> 9071339f
 
     return execute_reply('error', {
         'ename': unicode(exc_type.__name__),
@@ -403,17 +396,6 @@
     'shutdown_request': shutdown_request,
 }
 
-<<<<<<< HEAD
-if sys.version >= '3' :
-    fake_stdin = io.StringIO()
-    fake_stdout = io.StringIO()
-    fake_stderr = io.StringIO()
-else :
-    fake_stdin = StringIO.StringIO()
-    fake_stdout = StringIO.StringIO()
-    fake_stderr = StringIO.StringIO()
-=======
-
 class UnicodeDecodingStringIO(io.StringIO):
     def write(self, s):
         if isinstance(s, bytes):
@@ -426,8 +408,6 @@
     sys.stderr.close()
     sys.stdout = UnicodeDecodingStringIO()
     sys.stderr = UnicodeDecodingStringIO()
->>>>>>> 9071339f
-
 
 def main():
     sys_stdin = sys.stdin
@@ -441,23 +421,11 @@
     try:
         if os.environ.get("LIVY_TEST") != "true":
             # Load spark into the context
-<<<<<<< HEAD
             exec('from pyspark.shell import sc', global_dict)
-        print(fake_stdout.getvalue(), file=sys_stderr)
-        print(fake_stderr.getvalue(), file=sys_stderr)
-
-        fake_stdout.truncate(0)
-        fake_stdout.seek(0)
-        fake_stderr.truncate(0)
-        fake_stderr.seek(0)
-=======
-            exec 'from pyspark.shell import sc' in global_dict
-
-        print >> sys_stderr, sys.stdout.getvalue()
-        print >> sys_stderr, sys.stderr.getvalue()
+        print(sys.stdout.getvalue(), file=sys_stderr)
+        print(sys.stderr.getvalue(), file=sys_stderr)
 
         clearOutputs()
->>>>>>> 9071339f
 
         print('READY', file=sys_stdout)
         sys_stdout.flush()
