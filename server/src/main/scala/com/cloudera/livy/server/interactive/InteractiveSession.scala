/*
 * Licensed to Cloudera, Inc. under one
 * or more contributor license agreements.  See the NOTICE file
 * distributed with this work for additional information
 * regarding copyright ownership.  Cloudera, Inc. licenses this file
 * to you under the Apache License, Version 2.0 (the
 * "License"); you may not use this file except in compliance
 * with the License.  You may obtain a copy of the License at
 *
 *     http://www.apache.org/licenses/LICENSE-2.0
 *
 * Unless required by applicable law or agreed to in writing, software
 * distributed under the License is distributed on an "AS IS" BASIS,
 * WITHOUT WARRANTIES OR CONDITIONS OF ANY KIND, either express or implied.
 * See the License for the specific language governing permissions and
 * limitations under the License.
 */

package com.cloudera.livy.server.interactive

import java.io.File
import java.lang.ProcessBuilder.Redirect
import java.net.{ConnectException, URI, URL}
import java.nio.file.{Files, Paths}
import java.util.{HashMap => JHashMap}
import java.util.concurrent.TimeUnit

import scala.annotation.tailrec
import scala.collection.JavaConverters._
import scala.concurrent.{Future, _}
import scala.concurrent.duration.Duration

import org.apache.spark.launcher.SparkLauncher
import org.json4s._
import org.json4s.{DefaultFormats, Formats, JValue}
import org.json4s.JsonAST.{JNull, JString}
import org.json4s.jackson.JsonMethods._

import com.cloudera.livy._
import com.cloudera.livy.client.local.{LocalClient, LocalConf}
import com.cloudera.livy.sessions._
import com.cloudera.livy.utils.SparkProcessBuilder
import com.cloudera.livy.Utils

object InteractiveSession {
  val LivyReplDriverClassPath = "livy.repl.driverClassPath"
  val LivyReplJars = "livy.repl.jars"
  val SparkSubmitPyFiles = "spark.submit.pyFiles"
  val SparkYarnIsPython = "spark.yarn.isPython"
}

class InteractiveSession(
    id: Int,
    owner: String,
    _proxyUser: Option[String],
    livyConf: LivyConf,
    request: CreateInteractiveRequest)
  extends Session(id, owner) with Logging {

  import InteractiveSession._

  protected implicit def executor: ExecutionContextExecutor = ExecutionContext.global
  protected implicit def jsonFormats: Formats = DefaultFormats

  protected[this] var _state: SessionState = SessionState.Starting()

  private val client = {
    info(s"Creating LivyClient for sessionId: $id")
    val builder = new LivyClientBuilder()
      .setConf("spark.app.name", s"livy-session-$id")
      .setConf("spark.master", "yarn-cluster")
      .setURI(new URI("local:spark"))
      .setAll(Option(request.conf).map(_.asJava).getOrElse(new JHashMap()))
      .setConf("livy.client.sessionId", id.toString)
      .setConf(LocalConf.Entry.CLIENT_REPL_MODE.key(), "true")

    request.kind match {
<<<<<<< HEAD
      case PySpark() | PySpark3() =>
        builder.conf(SparkYarnIsPython, "true", admin = true)

        // FIXME: Spark-1.4 seems to require us to manually upload the PySpark support files.
        // We should only do this for Spark 1.4.x
=======
      case PySpark() =>
>>>>>>> 0af8a274
        val pySparkFiles = if (!LivyConf.TEST_MODE) findPySparkArchives() else Nil
        builder.setConf(SparkYarnIsPython, "true")
        builder.setConf(SparkSubmitPyFiles, (pySparkFiles ++ request.pyFiles).mkString(","))

      case _ =>
    }
    builder.setConf("session.kind", request.kind.toString)

    sys.env.get("LIVY_REPL_JAVA_OPTS").foreach { opts =>
      val userOpts = request.conf.get(SparkLauncher.DRIVER_EXTRA_JAVA_OPTIONS)
      val newOpts = userOpts.toSeq ++ Seq(opts)
      builder.setConf(SparkLauncher.DRIVER_EXTRA_JAVA_OPTIONS, newOpts.mkString(" "))
    }

    Option(livyConf.get(LivyReplDriverClassPath)).foreach { cp =>
      val userCp = request.conf.get(SparkLauncher.DRIVER_EXTRA_CLASSPATH)
      val newCp = Seq(cp) ++ userCp.toSeq
      builder.setConf(SparkLauncher.DRIVER_EXTRA_CLASSPATH, newCp.mkString(File.pathSeparator))
    }

    val allJars = livyJars(livyConf) ++ request.jars

    def listToConf(lst: List[String]): Option[String] = {
      if (lst.size > 0) Some(lst.mkString(",")) else None
    }

    val userOpts: Map[Option[String], String] = Map(
      listToConf(request.archives) -> "spark.yarn.dist.archives",
      listToConf(request.files) -> "spark.files",
      listToConf(allJars) -> "spark.jars",
      request.driverCores.map(_.toString) -> "spark.driver.cores",
      request.driverMemory.map(_.toString + "b") -> SparkLauncher.DRIVER_MEMORY,
      request.executorCores.map(_.toString) -> SparkLauncher.EXECUTOR_CORES,
      request.executorMemory.map(_.toString) -> SparkLauncher.EXECUTOR_MEMORY,
      request.numExecutors.map(_.toString) -> "spark.dynamicAllocation.maxExecutors"
    )

    userOpts.foreach { case (opt, configKey) =>
      opt.foreach { value => builder.setConf(configKey, value) }
    }

    proxyUser.foreach(builder.setConf(LocalConf.Entry.PROXY_USER.key(), _))
    builder.build()
  }.asInstanceOf[LocalClient]

  // Client is ready to receive commands now.
  _state = SessionState.Idle()

  private[this] var _executedStatements = 0
  private[this] var _statements = IndexedSeq[Statement]()

  override def logLines(): IndexedSeq[String] = IndexedSeq()

  override def state: SessionState = _state

  override def stop(): Future[Unit] = {
    Future {
      _state = SessionState.ShuttingDown()
      client.stop(true)
      _state = SessionState.Dead()
    }
  }

  def kind: Kind = request.kind

  def proxyUser: Option[String] = _proxyUser

  def statements: IndexedSeq[Statement] = _statements

  def interrupt(): Future[Unit] = {
    stop()
  }

  def executeStatement(content: ExecuteRequest): Statement = {
    ensureRunning {
      _state = SessionState.Busy()
      recordActivity()

      val future = Future {
        val id = client.submitReplCode(content.code)
        waitForStatement(id)
      }

      val statement = new Statement(_executedStatements, content, future)

      _executedStatements += 1
      _statements = _statements :+ statement

      statement
    }
  }

  @tailrec
  private def waitForStatement(id: String): JValue = {
    val response = client.getReplJobResult(id).get()
    if (response != null) {
      val result = parse(response)
      // If the response errored out, it's possible it took down the interpreter. Check if
      // it's still running.
      result \ "status" match {
        case JString("error") =>
          val state = client.getReplState().get() match {
            case "error" => SessionState.Error()
            case _ => SessionState.Idle()
          }
          transition(state)
        case _ => transition(SessionState.Idle())
      }
      result
    } else {
      Thread.sleep(1000)
      waitForStatement(id)
    }
  }

  private def livyJars(livyConf: LivyConf): List[String] = {
    Option(livyConf.get(LivyReplJars)).map(_.split(",").toList).getOrElse {
      val home = sys.env("LIVY_HOME")
      val jars = Option(new File(home, "repl-jars"))
        .filter(_.isDirectory())
        .getOrElse(new File(home, "com/cloudera/livy/repl/target/jars"))
      require(jars.isDirectory(), "Cannot find Livy REPL jars.")
      jars.listFiles().map(_.getAbsolutePath()).toList
    }
  }

  private def findPySparkArchives(): Seq[String] = {
    sys.env.get("PYSPARK_ARCHIVES_PATH")
      .map(_.split(",").toSeq)
      .getOrElse {
        sys.env.get("SPARK_HOME") .map { case sparkHome =>
          val pyLibPath = Seq(sparkHome, "python", "lib").mkString(File.separator)
          val pyArchivesFile = new File(pyLibPath, "pyspark.zip")
          require(pyArchivesFile.exists(),
            "pyspark.zip not found; cannot run pyspark application in YARN mode.")

          val py4jFile = Files.newDirectoryStream(Paths.get(pyLibPath), "py4j-*-src.zip")
            .iterator()
            .next()
            .toFile

          require(py4jFile.exists(),
            "py4j-*-src.zip not found; cannot run pyspark application in YARN mode.")
          Seq(pyArchivesFile.getAbsolutePath, py4jFile.getAbsolutePath)
        }.getOrElse(Seq())
      }
  }


  private def transition(state: SessionState) = synchronized {
    _state = state
  }

  private def ensureState[A](state: SessionState, f: => A) = {
    synchronized {
      if (_state == state) {
        f
      } else {
        throw new IllegalStateException("Session is in state %s" format _state)
      }
    }
  }

  private def ensureRunning[A](f: => A) = {
    synchronized {
      _state match {
        case SessionState.Idle() | SessionState.Busy() =>
          f
        case _ =>
          throw new IllegalStateException("Session is in state %s" format _state)
      }
    }
  }

}<|MERGE_RESOLUTION|>--- conflicted
+++ resolved
@@ -75,15 +75,7 @@
       .setConf(LocalConf.Entry.CLIENT_REPL_MODE.key(), "true")
 
     request.kind match {
-<<<<<<< HEAD
       case PySpark() | PySpark3() =>
-        builder.conf(SparkYarnIsPython, "true", admin = true)
-
-        // FIXME: Spark-1.4 seems to require us to manually upload the PySpark support files.
-        // We should only do this for Spark 1.4.x
-=======
-      case PySpark() =>
->>>>>>> 0af8a274
         val pySparkFiles = if (!LivyConf.TEST_MODE) findPySparkArchives() else Nil
         builder.setConf(SparkYarnIsPython, "true")
         builder.setConf(SparkSubmitPyFiles, (pySparkFiles ++ request.pyFiles).mkString(","))
