/*
 * Licensed to Cloudera, Inc. under one
 * or more contributor license agreements.  See the NOTICE file
 * distributed with this work for additional information
 * regarding copyright ownership.  Cloudera, Inc. licenses this file
 * to you under the Apache License, Version 2.0 (the
 * "License"); you may not use this file except in compliance
 * with the License.  You may obtain a copy of the License at
 *
 *     http://www.apache.org/licenses/LICENSE-2.0
 *
 * Unless required by applicable law or agreed to in writing, software
 * distributed under the License is distributed on an "AS IS" BASIS,
 * WITHOUT WARRANTIES OR CONDITIONS OF ANY KIND, either express or implied.
 * See the License for the specific language governing permissions and
 * limitations under the License.
 */

package com.cloudera.livy.server

import java.util.EnumSet
import java.util.concurrent._
import javax.servlet._

import com.cloudera.livy._
import com.cloudera.livy.server.auth.LdapAuthenticationHandlerImpl
import com.cloudera.livy.server.batch.BatchSessionServlet
import com.cloudera.livy.server.interactive.InteractiveSessionServlet
import com.cloudera.livy.server.recovery.{SessionStore, StateStore}
import com.cloudera.livy.server.ui.UIServlet
import com.cloudera.livy.sessions.SessionManager.SESSION_RECOVERY_MODE_OFF
import com.cloudera.livy.sessions.{BatchSessionManager, InteractiveSessionManager}
import com.cloudera.livy.utils.LivySparkUtils._
import com.cloudera.livy.utils.SparkYarnApp

import org.apache.hadoop.security.authentication.server.{AuthenticationFilter, KerberosAuthenticationHandler}
import org.apache.hadoop.security.{SecurityUtil, UserGroupInformation}
import org.eclipse.jetty.servlet.FilterHolder
import org.scalatra.ScalatraServlet
import org.scalatra.metrics.MetricsBootstrap
import org.scalatra.metrics.MetricsSupportExtensions._
import org.scalatra.servlet.{MultipartConfig, ServletApiImplicits}

import scala.concurrent.ExecutionContext.Implicits.global
import scala.concurrent.Future

class LivyServer extends Logging {

  import LivyConf._

  private var server: WebServer = _
  private var _serverUrl: Option[String] = None
  // make livyConf accessible for testing
  private[livy] var livyConf: LivyConf = _

  private var kinitFailCount: Int = 0
  private var executor: ScheduledExecutorService = _

  def start(): Unit = {
    livyConf = new LivyConf().loadFromFile("livy.conf")

    val host = livyConf.get(SERVER_HOST)
    val port = livyConf.getInt(SERVER_PORT)
    val multipartConfig = MultipartConfig(
        maxFileSize = Some(livyConf.getLong(LivyConf.FILE_UPLOAD_MAX_SIZE))
      ).toMultipartConfigElement

    // Make sure the `spark-submit` program exists, otherwise much of livy won't work.
    testSparkHome(livyConf)

    // Test spark-submit and get Spark Scala version accordingly.
    val (sparkVersion, scalaVersionFromSparkSubmit) = sparkSubmitVersion(livyConf)
    testSparkVersion(sparkVersion)

    // If Spark and Scala version is set manually, should verify if they're consistent with
    // ones parsed from "spark-submit --version"
    val formattedSparkVersion = formatSparkVersion(sparkVersion)
    Option(livyConf.get(LIVY_SPARK_VERSION)).map(formatSparkVersion).foreach { version =>
      require(formattedSparkVersion == version,
        s"Configured Spark version $version is not equal to Spark version $formattedSparkVersion " +
          "got from spark-submit -version")
    }

    // Set formatted Spark and Scala version into livy configuration, this will be used by
    // session creation.
    // TODO Create a new class to pass variables from LivyServer to sessions and remove these
    // internal LivyConfs.
    livyConf.set(LIVY_SPARK_VERSION.key, formattedSparkVersion.productIterator.mkString("."))
    livyConf.set(LIVY_SPARK_SCALA_VERSION.key,
      sparkScalaVersion(formattedSparkVersion, scalaVersionFromSparkSubmit, livyConf))

    if (UserGroupInformation.isSecurityEnabled) {
      // If Hadoop security is enabled, run kinit periodically. runKinit() should be called
      // before any Hadoop operation, otherwise Kerberos exception will be thrown.
      executor = Executors.newScheduledThreadPool(1,
        new ThreadFactory() {
          override def newThread(r: Runnable): Thread = {
            val thread = new Thread(r)
            thread.setName("kinit-thread")
            thread.setDaemon(true)
            thread
          }
        }
      )
      val launch_keytab = livyConf.get(LAUNCH_KERBEROS_KEYTAB)
      val launch_principal = SecurityUtil.getServerPrincipal(
        livyConf.get(LAUNCH_KERBEROS_PRINCIPAL), host)
      require(launch_keytab != null,
        s"Kerberos requires ${LAUNCH_KERBEROS_KEYTAB.key} to be provided.")
      require(launch_principal != null,
        s"Kerberos requires ${LAUNCH_KERBEROS_PRINCIPAL.key} to be provided.")
      if (!runKinit(launch_keytab, launch_principal)) {
        error("Failed to run kinit, stopping the server.")
        sys.exit(1)
      }
      startKinitThread(launch_keytab, launch_principal)
    }

    testRecovery(livyConf)

    // Initialize YarnClient ASAP to save time.
    if (livyConf.isRunningOnYarn()) {
      SparkYarnApp.init(livyConf)
      Future { SparkYarnApp.yarnClient }
    }

    StateStore.init(livyConf)
    val sessionStore = new SessionStore(livyConf)
    val batchSessionManager = new BatchSessionManager(livyConf, sessionStore)
    val interactiveSessionManager = new InteractiveSessionManager(livyConf, sessionStore)

    server = new WebServer(livyConf, host, port)
    server.context.setResourceBase("src/main/com/cloudera/livy/server")

    val livyVersionServlet = new JsonServlet {
      before() { contentType = "application/json" }

      get("/") {
        Map("version" -> LIVY_VERSION,
          "user" -> LIVY_BUILD_USER,
          "revision" -> LIVY_REVISION,
          "branch" -> LIVY_BRANCH,
          "date" -> LIVY_BUILD_DATE,
          "url" -> LIVY_REPO_URL)
      }
    }

    // Servlet for hosting static files such as html, css, and js
    // Necessary since Jetty cannot set it's resource base inside a jar
    val staticResourceServlet = new ScalatraServlet {
      get("/*") {
        getClass.getResourceAsStream("ui/static/" + params("splat"))
      }
    }

    def uiRedirectServlet(path: String) = new ScalatraServlet {
      get("/") {
        redirect(path)
      }
    }

    server.context.addEventListener(
      new ServletContextListener() with MetricsBootstrap with ServletApiImplicits {

        private def mount(sc: ServletContext, servlet: Servlet, mappings: String*): Unit = {
          val registration = sc.addServlet(servlet.getClass().getName(), servlet)
          registration.addMapping(mappings: _*)
          registration.setMultipartConfig(multipartConfig)
        }

        override def contextDestroyed(sce: ServletContextEvent): Unit = {

        }

        override def contextInitialized(sce: ServletContextEvent): Unit = {
          try {
            val context = sce.getServletContext()
            context.initParameters(org.scalatra.EnvironmentKey) = livyConf.get(ENVIRONMENT)

            val interactiveServlet =
              new InteractiveSessionServlet(interactiveSessionManager, sessionStore, livyConf)
            mount(context, interactiveServlet, "/sessions/*")

            if(livyConf.getBoolean(BATCH_ENABLED)) {
              val batchServlet = new BatchSessionServlet(batchSessionManager,
                sessionStore, livyConf)
              mount(context, batchServlet, "/batches/*")
            }
            if (livyConf.getBoolean(UI_ENABLED)) {
              val uiServlet = new UIServlet
              mount(context, uiServlet, "/ui/*")
              mount(context, staticResourceServlet, "/static/*")
              mount(context, uiRedirectServlet("/ui/"), "/*")
            } else {
              mount(context, uiRedirectServlet("/metrics"), "/*")
            }

            context.mountMetricsAdminServlet("/metrics")

            mount(context, livyVersionServlet, "/version/*")
          } catch {
            case e: Throwable =>
              error("Exception thrown when initializing server", e)
              sys.exit(1)
          }
        }

      })

    livyConf.get(AUTH_TYPE) match {
      case authType @ KerberosAuthenticationHandler.TYPE =>
        val principal = SecurityUtil.getServerPrincipal(livyConf.get(AUTH_KERBEROS_PRINCIPAL),
          server.host)
        val keytab = livyConf.get(AUTH_KERBEROS_KEYTAB)
        require(principal != null,
          s"Kerberos auth requires ${AUTH_KERBEROS_PRINCIPAL.key} to be provided.")
        require(keytab != null,
          s"Kerberos auth requires ${AUTH_KERBEROS_KEYTAB.key} to be provided.")

        val holder = new FilterHolder(new AuthenticationFilter())
        holder.setInitParameter(AuthenticationFilter.AUTH_TYPE, authType)
        holder.setInitParameter(KerberosAuthenticationHandler.PRINCIPAL, principal)
        holder.setInitParameter(KerberosAuthenticationHandler.KEYTAB, keytab)
        holder.setInitParameter(KerberosAuthenticationHandler.NAME_RULES,
          livyConf.get(AUTH_KERBEROS_NAME_RULES))
        server.context.addFilter(holder, "/*", EnumSet.allOf(classOf[DispatcherType]))
        info(s"SPNEGO auth enabled (principal = $principal)")

      case authType @ LdapAuthenticationHandlerImpl.TYPE =>
        val holder = new FilterHolder(new AuthenticationFilter())
        holder.setInitParameter(AuthenticationFilter.AUTH_TYPE, authType)
<<<<<<< HEAD
        Option(livyConf.get(LivyConf.AUTH_LDAP_URL)).foreach(url =>
          holder.setInitParameter(LdapAuthenticationHandlerImpl.PROVIDER_URL, url))
        Option(livyConf.get(LivyConf.AUTH_LDAP_USERNAME_DOMAIN)).foreach(domain =>
          holder.setInitParameter(LdapAuthenticationHandlerImpl.LDAP_BIND_DOMAIN, domain))
        Option(livyConf.get(LivyConf.AUTH_LDAP_BASE_DN)).foreach(baseDN =>
          holder.setInitParameter(LdapAuthenticationHandlerImpl.BASE_DN, baseDN))
=======
        Option(livyConf.get(LivyConf.AUTH_LDAP_URL)).foreach(url => holder.setInitParameter(LdapAuthenticationHandlerImpl.PROVIDER_URL, url))
        Option(livyConf.get(LivyConf.AUTH_LDAP_USERNAME_DOMAIN)).foreach(domain => holder.setInitParameter(LdapAuthenticationHandlerImpl.LDAP_BIND_DOMAIN, domain))
        Option(livyConf.get(LivyConf.AUTH_LDAP_BASE_DN)).foreach(baseDN => holder.setInitParameter(LdapAuthenticationHandlerImpl.BASE_DN, baseDN))
>>>>>>> fdf30bf3
        holder.setInitParameter(LdapAuthenticationHandlerImpl.SECURITY_AUTHENTICATION,
          livyConf.get(LivyConf.AUTH_LDAP_SECURITY_AUTH))
        holder.setInitParameter(LdapAuthenticationHandlerImpl.ENABLE_START_TLS,
          livyConf.get(LivyConf.AUTH_LDAP_ENABLE_START_TLS))
        server.context.addFilter(holder, "/*", EnumSet.allOf(classOf[DispatcherType]))
        info("LDAP auth enabled.")
     case null =>
        // Nothing to do.

      case other =>
        throw new IllegalArgumentException(s"Invalid auth type: $other")
    }

    if (livyConf.getBoolean(CSRF_PROTECTION)) {
      info("CSRF protection is enabled.")
      val csrfHolder = new FilterHolder(new CsrfFilter())
      server.context.addFilter(csrfHolder, "/*", EnumSet.allOf(classOf[DispatcherType]))
    }

    if (livyConf.getBoolean(ACCESS_CONTROL_ENABLED)) {
      if (livyConf.get(AUTH_TYPE) != null) {
        info("Access control is enabled.")
        val accessHolder = new FilterHolder(new AccessFilter(livyConf))
        server.context.addFilter(accessHolder, "/*", EnumSet.allOf(classOf[DispatcherType]))
      } else {
        throw new IllegalArgumentException("Access control was requested but could " +
          "not be enabled, since authentication is disabled.")
      }
    }

    if (livyConf.getBoolean(QUERY_LOGGER_ENABLED)) {
      info("Query logging is enabled.")
      val servletLoggingHolder = new FilterHolder(new ServletLoggerFilter(livyConf))
      server.context.addFilter(servletLoggingHolder, "/*", EnumSet.allOf(classOf[DispatcherType]))
    }

    server.start()

    Runtime.getRuntime().addShutdownHook(new Thread("Livy Server Shutdown") {
      override def run(): Unit = {
        info("Shutting down Livy server.")
        server.stop()
      }
    })

    _serverUrl = Some(s"${server.protocol}://${server.host}:${server.port}")
    sys.props("livy.server.server-url") = _serverUrl.get
  }

  def runKinit(keytab: String, principal: String): Boolean = {
    val commands = Seq("kinit", "-kt", keytab, principal)
    val proc = new ProcessBuilder(commands: _*).inheritIO().start()
    proc.waitFor() match {
      case 0 =>
        debug("Ran kinit command successfully.")
        kinitFailCount = 0
        true
      case _ =>
        warn("Fail to run kinit command.")
        kinitFailCount += 1
        false
    }
  }

  def startKinitThread(keytab: String, principal: String): Unit = {
    val refreshInterval = livyConf.getTimeAsMs(LAUNCH_KERBEROS_REFRESH_INTERVAL)
    val kinitFailThreshold = livyConf.getInt(KINIT_FAIL_THRESHOLD)
    executor.schedule(
      new Runnable() {
        override def run(): Unit = {
          if (runKinit(keytab, principal)) {
            // schedule another kinit run with a fixed delay.
            executor.schedule(this, refreshInterval, TimeUnit.MILLISECONDS)
          } else {
            // schedule another retry at once or fail the livy server if too many times kinit fail
            if (kinitFailCount >= kinitFailThreshold) {
              error(s"Exit LivyServer after ${kinitFailThreshold} times failures running kinit.")
              if (server.server.isStarted()) {
                stop()
              } else {
                sys.exit(1)
              }
            } else {
              executor.submit(this)
            }
          }
        }
      }, refreshInterval, TimeUnit.MILLISECONDS)
  }

  def join(): Unit = server.join()

  def stop(): Unit = {
    if (server != null) {
      server.stop()
    }
  }

  def serverUrl(): String = {
    _serverUrl.getOrElse(throw new IllegalStateException("Server not yet started."))
  }

  private[livy] def testRecovery(livyConf: LivyConf): Unit = {
    if (!livyConf.isRunningOnYarn()) {
      // If recovery is turned on but we are not running on YARN, quit.
      require(livyConf.get(LivyConf.RECOVERY_MODE) == SESSION_RECOVERY_MODE_OFF,
        "Session recovery requires YARN.")
    }
  }
}

object LivyServer {

  def main(args: Array[String]): Unit = {
    val server = new LivyServer()
    try {
      server.start()
      server.join()
    } finally {
      server.stop()
    }
  }

}<|MERGE_RESOLUTION|>--- conflicted
+++ resolved
@@ -229,18 +229,12 @@
       case authType @ LdapAuthenticationHandlerImpl.TYPE =>
         val holder = new FilterHolder(new AuthenticationFilter())
         holder.setInitParameter(AuthenticationFilter.AUTH_TYPE, authType)
-<<<<<<< HEAD
         Option(livyConf.get(LivyConf.AUTH_LDAP_URL)).foreach(url =>
           holder.setInitParameter(LdapAuthenticationHandlerImpl.PROVIDER_URL, url))
         Option(livyConf.get(LivyConf.AUTH_LDAP_USERNAME_DOMAIN)).foreach(domain =>
           holder.setInitParameter(LdapAuthenticationHandlerImpl.LDAP_BIND_DOMAIN, domain))
         Option(livyConf.get(LivyConf.AUTH_LDAP_BASE_DN)).foreach(baseDN =>
           holder.setInitParameter(LdapAuthenticationHandlerImpl.BASE_DN, baseDN))
-=======
-        Option(livyConf.get(LivyConf.AUTH_LDAP_URL)).foreach(url => holder.setInitParameter(LdapAuthenticationHandlerImpl.PROVIDER_URL, url))
-        Option(livyConf.get(LivyConf.AUTH_LDAP_USERNAME_DOMAIN)).foreach(domain => holder.setInitParameter(LdapAuthenticationHandlerImpl.LDAP_BIND_DOMAIN, domain))
-        Option(livyConf.get(LivyConf.AUTH_LDAP_BASE_DN)).foreach(baseDN => holder.setInitParameter(LdapAuthenticationHandlerImpl.BASE_DN, baseDN))
->>>>>>> fdf30bf3
         holder.setInitParameter(LdapAuthenticationHandlerImpl.SECURITY_AUTHENTICATION,
           livyConf.get(LivyConf.AUTH_LDAP_SECURITY_AUTH))
         holder.setInitParameter(LdapAuthenticationHandlerImpl.ENABLE_START_TLS,
