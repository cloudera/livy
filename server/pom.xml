--- conflicted
+++ resolved
@@ -41,17 +41,7 @@
 
         <dependency>
             <groupId>${project.groupId}</groupId>
-<<<<<<< HEAD
-            <artifactId>livy-client-local_${scala.binary.version}</artifactId>
-=======
-            <artifactId>livy-spark</artifactId>
-            <version>${project.version}</version>
-        </dependency>
-
-        <dependency>
-            <groupId>${project.groupId}</groupId>
-            <artifactId>livy-yarn</artifactId>
->>>>>>> 3c314b11
+            <artifactId>livy-client-local</artifactId>
             <version>${project.version}</version>
         </dependency>
 
@@ -108,16 +98,6 @@
         </dependency>
 
         <dependency>
-            <groupId>org.apache.spark</groupId>
-            <artifactId>spark-core_${scala.binary.version}</artifactId>
-<<<<<<< HEAD
-            <scope>provided</scope>
-=======
-            <scope>test</scope>
->>>>>>> 3c314b11
-        </dependency>
-
-        <dependency>
             <groupId>org.eclipse.jetty</groupId>
             <artifactId>jetty-server</artifactId>
         </dependency>
@@ -186,8 +166,14 @@
 
         <dependency>
             <groupId>com.cloudera.livy</groupId>
-            <artifactId>livy-repl_${scala.binary.version}</artifactId>
+            <artifactId>livy-repl</artifactId>
             <version>${project.version}</version>
+            <scope>test</scope>
+        </dependency>
+
+        <dependency>
+            <groupId>org.apache.spark</groupId>
+            <artifactId>spark-core_${scala.binary.version}</artifactId>
             <scope>test</scope>
         </dependency>
 
