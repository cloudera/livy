/*
 * Licensed to Cloudera, Inc. under one
 * or more contributor license agreements.  See the NOTICE file
 * distributed with this work for additional information
 * regarding copyright ownership.  Cloudera, Inc. licenses this file
 * to you under the Apache License, Version 2.0 (the
 * "License"); you may not use this file except in compliance
 * with the License.  You may obtain a copy of the License at
 *
 *     http://www.apache.org/licenses/LICENSE-2.0
 *
 * Unless required by applicable law or agreed to in writing, software
 * distributed under the License is distributed on an "AS IS" BASIS,
 * WITHOUT WARRANTIES OR CONDITIONS OF ANY KIND, either express or implied.
 * See the License for the specific language governing permissions and
 * limitations under the License.
 */

package com.cloudera.livy.sessions

import com.fasterxml.jackson.core.{JsonGenerator, JsonParser, JsonToken}
import com.fasterxml.jackson.databind._
import com.fasterxml.jackson.databind.module.SimpleModule

sealed trait Kind
case class Spark() extends Kind {
  override def toString: String = "spark"
}

case class PySpark() extends Kind {
  override def toString: String = "pyspark"
}

case class PySpark3() extends Kind {
  override def toString: String = "pyspark3"
}

case class SparkR() extends Kind {
  override def toString: String = "sparkr"
}

object Kind {

  def apply(kind: String): Kind = kind match {
    case "spark" | "scala" => Spark()
    case "pyspark" | "python" => PySpark()
    case "sparkr" | "r" => SparkR()
    case other => throw new IllegalArgumentException(s"Invalid kind: $other")
  }

}

class SessionKindModule extends SimpleModule("SessionKind") {

  addSerializer(classOf[Kind], new JsonSerializer[Kind]() {
    override def serialize(value: Kind, jgen: JsonGenerator, provider: SerializerProvider): Unit = {
      jgen.writeString(value.toString)
    }
  })

  addDeserializer(classOf[Kind], new JsonDeserializer[Kind]() {
    override def deserialize(jp: JsonParser, ctxt: DeserializationContext): Kind = {
      require(jp.getCurrentToken() == JsonToken.VALUE_STRING, "Kind should be a string.")
<<<<<<< HEAD
      jp.getText() match {
        case "spark" | "scala" => Spark()
        case "pyspark" | "python" => PySpark()
        case "pyspark3" | "python3" => PySpark3()
        case "sparkr" | "r" => SparkR()
        case other => throw new IllegalArgumentException(s"Invalid kind: $other")
      }
=======
      Kind(jp.getText())
>>>>>>> 0af8a274
    }
  })

}<|MERGE_RESOLUTION|>--- conflicted
+++ resolved
@@ -44,6 +44,7 @@
   def apply(kind: String): Kind = kind match {
     case "spark" | "scala" => Spark()
     case "pyspark" | "python" => PySpark()
+    case "pyspark3" | "python3" => PySpark3()
     case "sparkr" | "r" => SparkR()
     case other => throw new IllegalArgumentException(s"Invalid kind: $other")
   }
@@ -61,17 +62,7 @@
   addDeserializer(classOf[Kind], new JsonDeserializer[Kind]() {
     override def deserialize(jp: JsonParser, ctxt: DeserializationContext): Kind = {
       require(jp.getCurrentToken() == JsonToken.VALUE_STRING, "Kind should be a string.")
-<<<<<<< HEAD
-      jp.getText() match {
-        case "spark" | "scala" => Spark()
-        case "pyspark" | "python" => PySpark()
-        case "pyspark3" | "python3" => PySpark3()
-        case "sparkr" | "r" => SparkR()
-        case other => throw new IllegalArgumentException(s"Invalid kind: $other")
-      }
-=======
       Kind(jp.getText())
->>>>>>> 0af8a274
     }
   })
 
