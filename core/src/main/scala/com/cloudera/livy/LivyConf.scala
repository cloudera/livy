--- conflicted
+++ resolved
@@ -43,13 +43,8 @@
   val IMPERSONATION_ENABLED = Entry("livy.impersonation.enabled", false)
   val FILE_UPLOAD_MAX_SIZE = Entry("livy.file.upload.max.size", 100L * 1024 * 1024)
   val SUPERUSERS = Entry("livy.superusers", null)
-<<<<<<< HEAD
   val SPARKR_PACKAGE = Entry("livy.repl.sparkr.package", null)
-
-  lazy val TEST_LIVY_HOME = Files.createTempDirectory("livyTemp").toUri.toString
-=======
   val SESSION_STAGING_DIR = Entry("livy.session.staging-dir", null)
->>>>>>> 340a6c9f
 }
 
 /**
